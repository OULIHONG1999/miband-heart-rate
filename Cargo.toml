[package]
name = "miband-heart-rate"
authors = ["Tnze"]
version = "0.1.0"
edition = "2021"
repository = "https://github.com/Tnze/miband-heart-rate"

# See more keys and their definitions at https://doc.rust-lang.org/cargo/reference/manifest.html

[dependencies]
<<<<<<< HEAD
tokio = { version = "1.35.1", features = ["macros", "rt-multi-thread"] }
bluest = "0.6.4"
futures-lite = "2.3.0"
warp = "0.3.7"
=======
tokio = { version = "1.45.1", features = ["macros", "rt-multi-thread"] }
bluest = "0.6.8"
futures-lite = "2.6.0"
>>>>>>> 3885b84c
<|MERGE_RESOLUTION|>--- conflicted
+++ resolved
@@ -8,13 +8,8 @@
 # See more keys and their definitions at https://doc.rust-lang.org/cargo/reference/manifest.html
 
 [dependencies]
-<<<<<<< HEAD
-tokio = { version = "1.35.1", features = ["macros", "rt-multi-thread"] }
-bluest = "0.6.4"
-futures-lite = "2.3.0"
 warp = "0.3.7"
-=======
 tokio = { version = "1.45.1", features = ["macros", "rt-multi-thread"] }
 bluest = "0.6.8"
 futures-lite = "2.6.0"
->>>>>>> 3885b84c
+serde = { version = "1.0.219", features = ["derive"] }