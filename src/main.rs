--- conflicted
+++ resolved
@@ -1,13 +1,11 @@
-<<<<<<< HEAD
-use std::net::SocketAddr;
-=======
 #![feature(never_type)]
 
 use std::error::Error;
->>>>>>> 3885b84c
+use std::net::SocketAddr;
 
 use bluest::{btuuid::bluetooth_uuid_from_u16, Adapter, Device, Uuid};
 use futures_lite::stream::StreamExt;
+use serde::Serialize;
 use tokio::sync::watch::{self, Receiver, Sender};
 use warp::Filter;
 
@@ -16,18 +14,27 @@
 
 #[tokio::main]
 async fn main() {
-    let (tx, rx) = watch::channel(0);
-    tokio::join!(ble_scanner(tx), web_server(rx));
+    let (tx, rx) = watch::channel(HeartRate {
+        value: 0,
+        sensor_contact: None,
+    });
+    let _ = tokio::join!(ble_scanner(tx), web_server(rx));
 }
 
-async fn web_server(rx: Receiver<i32>) {
+#[derive(Serialize)]
+struct HeartRate {
+    value: u16,
+    sensor_contact: Option<bool>,
+}
+
+async fn web_server(rx: Receiver<HeartRate>) {
     let root = warp::path::end().map(|| warp::reply::html(include_str!("../web/index.html")));
     let heartrate = warp::path!("heartrate").then(move || {
         let mut rx = rx.clone();
         async move {
             drop(rx.borrow_and_update());
             rx.changed().await.unwrap();
-            warp::reply::json(&*rx.borrow())
+            warp::reply::json(&rx.borrow().value)
         }
     });
 
@@ -39,43 +46,13 @@
         .await
 }
 
-async fn ble_scanner(tx: Sender<i32>) {
+async fn ble_scanner(tx: Sender<HeartRate>) -> Result<!, Box<dyn Error>> {
     let adapter = Adapter::default()
         .await
         .ok_or("Bluetooth adapter not found")
         .unwrap();
     adapter.wait_available().await.unwrap();
 
-<<<<<<< HEAD
-    println!("Starting scan Xiaomi Band");
-    let mut scan = adapter.scan(&[]).await.unwrap();
-
-    while let Some(discovered_device) = scan.next().await {
-        if let Some(heart_rate) = handle_device(discovered_device) {
-            tx.send(heart_rate).unwrap();
-        }
-    }
-}
-
-fn handle_device(discovered_device: AdvertisingDevice) -> Option<i32> {
-    let manufacturer_data = discovered_device.adv_data.manufacturer_data?;
-    if manufacturer_data.company_id != 0x0157 {
-        return None;
-    }
-    let name = discovered_device
-        .device
-        .name()
-        .unwrap_or(String::from("(unknown)"));
-    let id = discovered_device.device.id();
-    let rssi = discovered_device.rssi.unwrap_or_default();
-    let heart_rate = manufacturer_data.data[3];
-    let heart_rate = match heart_rate {
-        0xFF => None,
-        x => Some(x.into()),
-    };
-    println!("{name} {id} ({rssi}dBm) Heart Rate: {heart_rate:?}",);
-    heart_rate
-=======
     loop {
         let device = {
             let connected_heart_rate_devices =
@@ -94,12 +71,16 @@
             }
         };
 
-        let Err(err) = handle_device(&adapter, &device).await;
+        let Err(err) = handle_device(&adapter, &device, &tx).await;
         println!("Connection error: {err:?}");
     }
 }
 
-async fn handle_device(adapter: &Adapter, device: &Device) -> Result<!, Box<dyn Error>> {
+async fn handle_device(
+    adapter: &Adapter,
+    device: &Device,
+    tx: &Sender<HeartRate>,
+) -> Result<!, Box<dyn Error>> {
     // Connect
     if !device.is_connected().await {
         println!("Connecting device: {}", device.id());
@@ -136,7 +117,10 @@
             sensor_contact = Some(flag & 0b00010 != 0)
         }
         println!("HeartRateValue: {heart_rate_value}, SensorContactDetected: {sensor_contact:?}");
+        tx.send(HeartRate {
+            value: heart_rate_value,
+            sensor_contact,
+        })?;
     }
     Err("No longer heart rate notify".into())
->>>>>>> 3885b84c
 }